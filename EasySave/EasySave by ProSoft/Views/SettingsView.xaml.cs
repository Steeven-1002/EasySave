--- conflicted
+++ resolved
@@ -65,63 +65,6 @@
                 _settingsViewModel.LanguageChanged(selectedCultureName);
             }
         }
-
-<<<<<<< HEAD
-=======
-        // Event handler for application restart prompt request
-        private void OnRequestApplicationRestartPrompt(string message, string title, bool isQuestion)
-        {
-            System.Windows.Forms.MessageBox.Show(
-            EasySave_by_ProSoft.Localization.Resources.LanguageChangeRestartMessage,
-            "Restart",
-            System.Windows.Forms.MessageBoxButtons.OK,
-            System.Windows.Forms.MessageBoxIcon.Information
-            );
-            _settingsViewModel.HandleApplicationRestartResult(true);
-        }
-
-        // Event handler for application restart confirmation
-        private void OnLanguageChangeConfirmed()
-        {
-            try
-            {
-                string applicationPath = Process.GetCurrentProcess().MainModule?.FileName ?? string.Empty;
-                if (string.IsNullOrEmpty(applicationPath))
-                {
-                    applicationPath = System.Windows.Application.ResourceAssembly.Location;
-                }
-                Process.Start(applicationPath);
-                System.Windows.Application.Current.Shutdown();
-            }
-            catch (Exception ex)
-            {
-                _settingsViewModel.NotifyRestartFailed(ex);
-            }
-        }
-
-        // Event handler for application restart cancellation
-        private void OnLanguageChangeCancelled()
-        {
-            _dialogService.ShowInformation(
-                Localization.Resources.LanguageChangeCancelledMessage,
-                Localization.Resources.InformationTitle);
-
-            Settings.Default.UserLanguage = _initialCultureName;
-            Settings.Default.Save();
-        }
-
-        // Event handler for application restart failure
-        private void OnApplicationRestartFailed(Exception ex)
-        {
-            _dialogService.ShowError(
-                $"{Localization.Resources.ErrorRestartingApplicationMessage}\n{ex.Message}",
-                Localization.Resources.ErrorTitle);
-
-            Settings.Default.UserLanguage = _initialCultureName;
-            Settings.Default.Save();
-        }
-
->>>>>>> 7f20e387
         // Event handler to synchronize PasswordBox with ViewModel
         private void EncryptionKeyBox_PasswordChanged(object sender, RoutedEventArgs e)
         {
