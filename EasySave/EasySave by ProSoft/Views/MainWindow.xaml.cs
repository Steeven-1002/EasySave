--- conflicted
+++ resolved
@@ -15,11 +15,9 @@
         private BackupJobsView _backupJobsView;
         private SettingsView _settingsView;
         private RemoteControlView _remoteControlView;
-<<<<<<< HEAD
         private UIElement _currentView;
-=======
         private readonly IDialogService _dialogService = new DialogService();
->>>>>>> 27e4ddf6
+
 
         public MainWindow()
         {
@@ -51,15 +49,10 @@
 
         private void ShowSettings_Click(object sender, RoutedEventArgs e)
         {
-<<<<<<< HEAD
-            MainContentArea.Content = _settingsView;
-            _currentView = _settingsView;
-=======
             if (_dialogService.ShowYesNoDialog(Localization.Resources.BackupJobsSettingsChangeConfirmation))
             {
                 MainContentArea.Content = _settingsView;
             }
->>>>>>> 27e4ddf6
         }
 
         private void Exit_Click(object sender, RoutedEventArgs e)
